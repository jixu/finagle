import sbt._
import Keys._
import Tests._
import com.twitter.scrooge.ScroogeSBT
import com.typesafe.sbt.SbtSite.site
import com.typesafe.sbt.site.SphinxSupport.Sphinx

object Finagle extends Build {
<<<<<<< HEAD
  val libVersion = "6.7.1"
=======
  val libVersion = "6.8.0"
>>>>>>> 5f970bee
  val zkVersion = "3.3.4"
  val utilVersion = "6.8.0"
  val ostrichVersion = "9.2.0"
  val jacksonVersion = "2.2.2"
  val nettyLib = "io.netty" % "netty" % "3.8.0.Final"
  val ostrichLib = "com.twitter" %% "ostrich" % ostrichVersion
  val jacksonLibs = Seq(
    "com.fasterxml.jackson.core" % "jackson-core" % jacksonVersion,
    "com.fasterxml.jackson.core" % "jackson-databind" % jacksonVersion,
    "com.fasterxml.jackson.module" %% "jackson-module-scala" % jacksonVersion
  )
  val thriftLibs = Seq(
    "org.apache.thrift" % "libthrift" % "0.5.0" intransitive(),
    "org.slf4j"   % "slf4j-nop" % "1.5.8" % "provided"
  )
  val scroogeLibs = thriftLibs ++ Seq(
<<<<<<< HEAD
    "com.twitter" %% "scrooge-runtime" % "3.9.1")
=======
    "com.twitter" %% "scrooge-core" % "3.11.0")
>>>>>>> 5f970bee

  def util(which: String) = "com.twitter" %% ("util-"+which) % utilVersion

  val sharedSettings = Seq(
    version := libVersion,
    organization := "com.twitter",
    crossScalaVersions := Seq("2.9.2", "2.10.0"),
    scalaVersion := "2.9.2",
    libraryDependencies ++= Seq(
      "org.scalatest" %% "scalatest" %"1.9.1" % "test",
      "org.scala-tools.testing" %% "specs" % "1.6.9" % "test" withSources() cross CrossVersion.binaryMapped {
        case "2.9.2" => "2.9.1"
        case "2.10.0" => "2.10"
        case x => x
      },
      "junit" % "junit" % "4.10" % "test",
      "org.mockito" % "mockito-all" % "1.9.5" % "test"
    ),
    resolvers += "twitter-repo" at "http://maven.twttr.com",

    testOptions in Test <<= scalaVersion map {
      case "2.10" | "2.10.0" => Seq(Tests.Filter(_ => false))
      case _ => Seq()
    },

    ivyXML :=
      <dependencies>
        <exclude org="com.sun.jmx" module="jmxri" />
        <exclude org="com.sun.jdmk" module="jmxtools" />
        <exclude org="javax.jms" module="jms" />
      </dependencies>,

    scalacOptions ++= Seq("-encoding", "utf8"),
    scalacOptions += "-deprecation",
    javacOptions ++= Seq("-source", "1.6", "-target", "1.6"),
    javacOptions in doc := Seq("-source", "1.6"),

    // This is bad news for things like com.twitter.util.Time
    parallelExecution in Test := false,

    // This effectively disables packageDoc, which craps out
    // on generating docs for generated thrift due to the use
    // of raw java types.
    // packageDoc in Compile := new java.io.File("nosuchjar"),

    // Sonatype publishing
    publishArtifact in Test := false,
    pomIncludeRepository := { _ => false },
    publishMavenStyle := true,
    pomExtra := (
      <url>https://github.com/twitter/finagle</url>
      <licenses>
        <license>
          <name>Apache License, Version 2.0</name>
          <url>http://www.apache.org/licenses/LICENSE-2.0</url>
        </license>
      </licenses>
      <scm>
        <url>git@github.com:twitter/finagle.git</url>
        <connection>scm:git:git@github.com:twitter/finagle.git</connection>
      </scm>
      <developers>
        <developer>
          <id>twitter</id>
          <name>Twitter Inc.</name>
          <url>https://www.twitter.com/</url>
        </developer>
      </developers>),
    publishTo <<= version { (v: String) =>
      val nexus = "https://oss.sonatype.org/"
      if (v.trim.endsWith("SNAPSHOT"))
        Some("snapshots" at nexus + "content/repositories/snapshots")
      else
        Some("releases"  at nexus + "service/local/staging/deploy/maven2")
    },

    resourceGenerators in Compile <+=
      (resourceManaged in Compile, name, version) map { (dir, name, ver) =>
        val file = dir / "com" / "twitter" / name / "build.properties"
        val buildRev = Process("git" :: "rev-parse" :: "HEAD" :: Nil).!!.trim
        val buildName = new java.text.SimpleDateFormat("yyyyMMdd-HHmmss").format(new java.util.Date)
        val contents = (
          "name=%s\nversion=%s\nbuild_revision=%s\nbuild_name=%s"
        ).format(name, ver, buildRev, buildName)
        IO.write(file, contents)
        Seq(file)
      }
  )

  val jmockSettings = Seq(
    libraryDependencies ++= Seq(
      "org.jmock" % "jmock" % "2.4.0" % "test",
      "cglib" % "cglib" % "2.1_3" % "test",
      "asm" % "asm" % "1.5.3" % "test",
      "org.objenesis" % "objenesis" % "1.1" % "test",
      "org.hamcrest" % "hamcrest-all" % "1.1" % "test"
    )
  )

  lazy val finagle = Project(
    id = "finagle",
    base = file("."),
    settings = Project.defaultSettings ++
      sharedSettings ++
      Unidoc.settings ++ Seq(
        Unidoc.unidocExclude := Seq(finagleExample.id)
      )
  ) aggregate(
    // Core, support.
    finagleCore, finagleTest, finagleOstrich4, finagleStats,
    finagleZipkin, finagleServersets,
    finagleException, finagleCommonsStats,
    finagleExp, finagleMdns,

    // Protocols
    finagleHttp, finagleStream, finagleNative, finagleThrift,
    finagleMemcached, finagleKestrel, finagleRedis,
    finagleMux, finagleThriftMux, finagleMySQL,

    // Use and integration
    // removing benchmark because swift can't build outside of twitter for now
    //    finagleStress, finagleExample, finagleBenchmark
        finagleStress, finagleExample
  )

  lazy val finagleTest = Project(
    id = "finagle-test",
    base = file("finagle-test"),
    settings = Project.defaultSettings ++
      sharedSettings
  ).settings(
    name := "finagle-test",
    libraryDependencies ++= Seq(nettyLib, util("core"))
  )

  lazy val finagleCore = Project(
    id = "finagle-core",
    base = file("finagle-core"),
    settings = Project.defaultSettings ++
      sharedSettings
  ).settings(
    name := "finagle-core",
    libraryDependencies ++= Seq(nettyLib, util("app"), util("core"), util("collection"),
      util("hashing"), util("jvm"), util("logging"))
  ).dependsOn(finagleTest % "test")

  lazy val finagleOstrich4 = Project(
    id = "finagle-ostrich4",
    base = file("finagle-ostrich4"),
    settings = Project.defaultSettings ++
      sharedSettings
  ).settings(
    name := "finagle-ostrich4",
    libraryDependencies ++= Seq(ostrichLib)
  ).dependsOn(finagleCore, finagleHttp)

  lazy val finagleStats = Project(
    id = "finagle-stats",
    base = file("finagle-stats"),
    settings = Project.defaultSettings ++
      sharedSettings
  ).settings(
    name := "finagle-stats",
    libraryDependencies ++= Seq(
      "com.twitter.common" % "metrics" % "0.0.9"
    ) ++ jacksonLibs
  ).dependsOn(finagleCore, finagleHttp)

  lazy val finagleZipkin = Project(
    id = "finagle-zipkin",
    base = file("finagle-zipkin"),
    settings = Project.defaultSettings ++
      ScroogeSBT.newSettings ++
      sharedSettings
  ).settings(
    name := "finagle-zipkin",
    libraryDependencies ++= Seq(util("codec")) ++ scroogeLibs
  ).dependsOn(finagleCore, finagleThrift, finagleTest % "test")

  lazy val finagleException = Project(
    id = "finagle-exception",
    base = file("finagle-exception"),
    settings = Project.defaultSettings ++
      ScroogeSBT.newSettings ++
      sharedSettings
  ).settings(
    name := "finagle-exception",
    libraryDependencies ++= Seq(
      util("codec"),
      "com.twitter" % "streamyj" % "0.4.1" % "test"
    ) ++ scroogeLibs ++ jacksonLibs
  ).dependsOn(finagleCore, finagleThrift)

  lazy val finagleCommonsStats = Project(
    id = "finagle-commons-stats",
    base = file("finagle-commons-stats"),
    settings = Project.defaultSettings ++
      sharedSettings
  ).settings(
    name := "finagle-commons-stats",
    libraryDependencies ++= Seq("com.twitter.common" % "stats" % "0.0.35")
  ).dependsOn(finagleCore)

  lazy val finagleServersets = Project(
    id = "finagle-serversets",
    base = file("finagle-serversets"),
    settings = Project.defaultSettings ++
      sharedSettings
  ).settings(
    name := "finagle-serversets",
    fork in Test := true,
    libraryDependencies ++= Seq(
      "commons-codec" % "commons-codec" % "1.5",
      "com.twitter.common.zookeeper" % "server-set" % "1.0.42",
      util("zk-common")
    ),
    ivyXML :=
      <dependencies>
        <dependency org="com.twitter.common.zookeeper" name="server-set" rev="1.0.42">
          <exclude org="com.google.guava" name="guava"/>
          <exclude org="com.twitter" name="finagle-core"/>
          <exclude org="com.twitter" name="finagle-thrift"/>
          <exclude org="com.twitter" name="util-core"/>
          <exclude org="com.twitter" name="util-logging"/>
          <exclude org="com.twitter.common" name="jdk-logging"/>
          <exclude org="com.twitter.common" name="stats"/>
          <exclude org="com.twitter.common" name="util-executor-service-shutdown"/>
          <exclude org="io.netty" name="netty"/>
          <exclude org="javax.activation" name="activation"/>
          <exclude org="javax.mail" name="mail"/>
        </dependency>
      </dependencies>
  ).dependsOn(finagleCore)

  // Protocol support

  lazy val finagleHttp = Project(
    id = "finagle-http",
    base = file("finagle-http"),
    settings = Project.defaultSettings ++
      sharedSettings
  ).settings(
    name := "finagle-http",
    libraryDependencies ++= Seq(
      util("codec"), util("logging"),
      "commons-lang" % "commons-lang" % "2.6"
    )
  ).dependsOn(finagleCore)

  lazy val finagleNative = Project(
    id = "finagle-native",
    base = file("finagle-native"),
    settings = Project.defaultSettings ++
      sharedSettings
  ).settings(
    name := "finagle-native"
  ).dependsOn(finagleCore, finagleHttp)

  lazy val finagleStream = Project(
    id = "finagle-stream",
    base = file("finagle-stream"),
    settings = Project.defaultSettings ++
      sharedSettings
  ).settings(
    name := "finagle-stream"
  ).dependsOn(finagleCore, finagleKestrel, finagleTest % "test")

  lazy val finagleThrift = Project(
    id = "finagle-thrift",
    base = file("finagle-thrift"),
    settings = Project.defaultSettings ++
      sharedSettings
  ).settings(
    name := "finagle-thrift",
    libraryDependencies ++= Seq("silly" % "silly-thrift" % "0.5.0" % "test") ++ thriftLibs
  ).dependsOn(finagleCore, finagleTest % "test")

  lazy val finagleMemcached = Project(
    id = "finagle-memcached",
    base = file("finagle-memcached"),
    settings = Project.defaultSettings ++
      sharedSettings
  ).settings(
    name := "finagle-memcached",
    libraryDependencies ++= Seq(
      util("hashing"),
      "com.google.guava" % "guava" % "13.0",
      "com.twitter.common" % "zookeeper-testing" % "0.0.34" % "test"
    ) ++ jacksonLibs
  ).dependsOn(finagleCore, finagleServersets)

  lazy val finagleKestrel = Project(
    id = "finagle-kestrel",
    base = file("finagle-kestrel"),
    settings = Project.defaultSettings ++
      sharedSettings
  ).settings(
    name := "finagle-kestrel"
  ).dependsOn(finagleCore, finagleMemcached)

/*  notyet
  lazy val finagleProtobuf = Project(
    id = "finagle-protobuf",
    base = file("finagle-protobuf"),
    settings = Project.defaultSettings ++
      sharedSettings
  ).settings(
    name := "finagle-protobuf",
    libraryDependencies ++= Seq(
      "junit" % "junit" % "4.10",
      "com.google.protobuf" % "protobuf-java" % "2.4.1",
      "org.slf4j" % "slf4j-nop" % "1.5.8" % "provided"
    )
  ).dependsOn(finagleCore)
*/

  lazy val finagleRedis = Project(
    id = "finagle-redis",
    base = file("finagle-redis"),
    settings = Project.defaultSettings ++
      sharedSettings
  ).settings(
    name := "finagle-redis",
    libraryDependencies ++= Seq(
      util("logging")
    ),
    testOptions in Test := Seq(Tests.Filter {
      case "com.twitter.finagle.redis.protocol.integration.ClientServerIntegrationSpec" => false
      case "com.twitter.finagle.redis.integration.ClientSpec" => false
      case "com.twitter.finagle.redis.integration.BtreeClientSpec" => false
      case "com.twitter.finagle.redis.integration.ClientServerIntegrationSpec" => false
      case _ => true
    })
  ).dependsOn(finagleCore)

  lazy val finagleMux = Project(
    id = "finagle-mux",
    base = file("finagle-mux"),
    settings = Project.defaultSettings ++
      sharedSettings
  ).settings(
    name := "finagle-mux"
  ).dependsOn(finagleCore)

  lazy val finagleThriftMux = Project(
    id = "finagle-thriftmux",
    base = file("finagle-thriftmux"),
    settings = Project.defaultSettings ++
      ScroogeSBT.newSettings ++
      Scrooge.newSettings ++
      sharedSettings
  ).settings(
    name := "finagle-thriftmux",
    ScroogeSBT.scroogeThriftNamespaceMap in Test := Map(
      "com.twitter.finagle.thriftmux.thrift" ->
        "com.twitter.finagle.thriftmux.thriftscrooge3"
    ),
    Scrooge.scrooge2ThriftNamespaceMap in Test := Map(
      "com.twitter.finagle.thriftmux.thrift" ->
        "com.twitter.finagle.thriftmux.thriftscrooge2"
    ),
    Scrooge.scrooge2ThriftOutputFolder <<= (sourceManaged) { x => x / "scrooge2" },
    libraryDependencies ++= scroogeLibs
  ).dependsOn(finagleCore, finagleMux, finagleThrift, finagleOstrich4)

  lazy val finagleMySQL = Project(
    id = "finagle-mysql",
    base = file("finagle-mysql"),
    settings = Project.defaultSettings ++
      sharedSettings
    ).settings(
      name := "finagle-mysql",
      libraryDependencies ++= Seq(util("logging"))
    ).dependsOn(finagleCore)

  lazy val finagleExp = Project(
    id = "finagle-exp",
    base = file("finagle-exp"),
    settings = Project.defaultSettings ++
      sharedSettings
    ).settings(
      name := "finagle-exp",
      libraryDependencies ++= Seq(
        "com.google.caliper" % "caliper" % "0.5-rc1",
        "com.twitter" % "jsr166e" % "1.0.0"
      )
    ).dependsOn(finagleCore, finagleTest % "test")

  // Uses

  lazy val finagleStress = Project(
    id = "finagle-stress",
    base = file("finagle-stress"),
    settings = Project.defaultSettings ++
      ScroogeSBT.newSettings ++
      sharedSettings
  ).settings(
    name := "finagle-stress",
    libraryDependencies ++= Seq(ostrichLib, util("logging")) ++ thriftLibs,
    libraryDependencies += "com.google.caliper" % "caliper" % "0.5-rc1"
  ).dependsOn(finagleCore, finagleOstrich4, finagleThrift, finagleHttp, finagleThriftMux)

  lazy val finagleMdns = Project(
    id = "finagle-mdns",
    base = file("finagle-mdns"),
    settings = Project.defaultSettings ++
      sharedSettings
  ).settings(
    name := "finagle-mdns",
    libraryDependencies += "javax.jmdns" % "jmdns" % "3.4.1"
  ).dependsOn(finagleCore)

  lazy val finagleExample = Project(
    id = "finagle-example",
    base = file("finagle-example"),
    settings = Project.defaultSettings ++
      ScroogeSBT.newSettings ++
      sharedSettings
  ).settings(
    name := "finagle-example",
    libraryDependencies ++= Seq(
      util("codec"),
      "com.twitter.common" % "flags" % "0.0.1",
      "org.slf4j" %  "slf4j-nop" % "1.5.8" % "provided"
    ) ++ scroogeLibs
  ).dependsOn(
    finagleCore, finagleHttp, finagleStream, finagleThrift,
    finagleMemcached, finagleKestrel, finagleRedis, finagleMySQL,
    finagleOstrich4, finagleStats)

  lazy val finagleBenchmark = Project(
    id = "finagle-benchmark",
    base = file("finagle-benchmark"),
    settings = Project.defaultSettings ++
      ScroogeSBT.newSettings ++
      sharedSettings
  ).settings(
    name := "finagle-benchmark",
    libraryDependencies ++= Seq(
      util("codec"),
      "com.google.caliper" % "caliper" % "0.5-rc1"
    )
  ).dependsOn(finagleCore, finagleStats, finagleOstrich4, finagleZipkin)

  lazy val finagleTesters = Project(
    id = "finagle-testers",
    base = file("finagle-testers"),
    settings = Project.defaultSettings ++
      sharedSettings
  ).settings(
    name := "finagle-testers"
  ).dependsOn(finagleCore)

  /*
  lazy val finagleSwift = Project(
    id = "finagle-swift",
    base = file("finagle-swift"),
    settings = Project.defaultSettings ++
      sharedSettings
  ).settings(
    name := "finagle-swift",
    libraryDependencies ++= Seq(
      "com.twitter.com.facebook.swift" % "swift-codec" % "0.6.0"
    )
  ).dependsOn(finagleCore, finagleThrift)
   */

  lazy val finagleDoc = Project(
    id = "finagle-doc",
    base = file("doc"),
    settings = Project.defaultSettings ++ site.settings ++ site.sphinxSupport() ++ sharedSettings ++ Seq(
      scalacOptions in doc <++= (version).map(v => Seq("-doc-title", "Finagle", "-doc-version", v)),
      includeFilter in Sphinx := ("*.html" | "*.png" | "*.js" | "*.css" | "*.gif" | "*.txt"),

      // Workaround for sbt bug: Without a testGrouping for all test configs,
      // the wrong tests are run
      testGrouping <<= definedTests in Test map partitionTests,
      testGrouping in DocTest <<= definedTests in DocTest map partitionTests

    )).configs(DocTest).settings(inConfig(DocTest)(Defaults.testSettings): _*).settings(
    unmanagedSourceDirectories in DocTest <+= baseDirectory { _ / "src/sphinx/code" },
    //resourceDirectory in DocTest <<= baseDirectory { _ / "src/test/resources" }

    // Make the "test" command run both, test and doctest:test
    test <<= Seq(test in Test, test in DocTest).dependOn
    ).dependsOn(finagleCore, finagleHttp)

  /* Test Configuration for running tests on doc sources */
  lazy val DocTest = config("doctest") extend(Test)

  // A dummy partitioning scheme for tests
  def partitionTests(tests: Seq[TestDefinition]) = {
    Seq(new Group("inProcess", tests, InProcess))
  }
}<|MERGE_RESOLUTION|>--- conflicted
+++ resolved
@@ -6,11 +6,7 @@
 import com.typesafe.sbt.site.SphinxSupport.Sphinx
 
 object Finagle extends Build {
-<<<<<<< HEAD
-  val libVersion = "6.7.1"
-=======
   val libVersion = "6.8.0"
->>>>>>> 5f970bee
   val zkVersion = "3.3.4"
   val utilVersion = "6.8.0"
   val ostrichVersion = "9.2.0"
@@ -27,11 +23,7 @@
     "org.slf4j"   % "slf4j-nop" % "1.5.8" % "provided"
   )
   val scroogeLibs = thriftLibs ++ Seq(
-<<<<<<< HEAD
-    "com.twitter" %% "scrooge-runtime" % "3.9.1")
-=======
     "com.twitter" %% "scrooge-core" % "3.11.0")
->>>>>>> 5f970bee
 
   def util(which: String) = "com.twitter" %% ("util-"+which) % utilVersion
 
