package com.twitter.finagle.builder

import scala.collection.mutable.HashSet
import scala.collection.JavaConversions._

import java.util.concurrent.Executors
import java.util.logging.Logger
import java.net.SocketAddress
<<<<<<< HEAD
import javax.net.ssl.{SSLContext, SSLEngine}
=======
>>>>>>> b60a10d2

import org.jboss.netty.bootstrap.ServerBootstrap
import org.jboss.netty.channel._
import org.jboss.netty.channel.socket.nio._
import org.jboss.netty.handler.ssl._
import org.jboss.netty.handler.timeout.ReadTimeoutHandler

import com.twitter.util.Duration
import com.twitter.conversions.time._

import com.twitter.finagle._
import com.twitter.finagle.channel.{
  WriteCompletionTimeoutHandler, ChannelStatsHandler,
  ChannelRequestStatsHandler}
import com.twitter.finagle.tracing.{TraceReceiver, TracingFilter, NullTraceReceiver}
import com.twitter.finagle.util.Conversions._
import com.twitter.finagle.util._
import com.twitter.finagle.util.Timer._
import com.twitter.util.Future

import channel.{ChannelClosingHandler, ServiceToChannelHandler, ChannelSemaphoreHandler}
import service.{ExpiringService, TimeoutFilter, StatsFilter}
import stats.{StatsReceiver, NullStatsReceiver}

trait Server {
  /**
   * Close the underlying server gracefully with the given grace
   * period. close() will drain the current channels, waiting up to
   * ``timeout'', after which channels are forcibly closed.
   */
  def close(timeout: Duration = Duration.MaxValue)
}

object ServerBuilder {
  def apply() = new ServerBuilder[Any, Any]
  def get() = apply()

  val defaultChannelFactory =
    new ReferenceCountedChannelFactory(
      new LazyRevivableChannelFactory(() =>
        new NioServerSocketChannelFactory(
          Executors.newCachedThreadPool(),
          Executors.newCachedThreadPool())))
}

/**
 * A configuration object that represents what shall be built.
 */
<<<<<<< HEAD
case class ServerBuilder[Req, Rep](
  private val _codec: Option[Codec[Req, Rep]],
  private val _statsReceiver: Option[StatsReceiver],
  private val _name: Option[String],
  private val _sendBufferSize: Option[Int],
  private val _recvBufferSize: Option[Int],
  private val _bindTo: Option[SocketAddress],
  private val _logger: Option[Logger],
  private val _tls: Option[SSLContext],
  private val _startTls: Boolean,
  private val _channelFactory: Option[ReferenceCountedChannelFactory],
  private val _maxConcurrentRequests: Option[Int],
  private val _hostConnectionMaxIdleTime: Option[Duration],
  private val _requestTimeout: Option[Duration],
  private val _readTimeout: Option[Duration],
  private val _writeCompletionTimeout: Option[Duration],
  private val _traceReceiver: TraceReceiver)
=======
final case class ServerConfig[Req, Rep](
  private val _codec:                     Option[Codec[Req, Rep]]                   = None,
  private val _statsReceiver:             Option[StatsReceiver]                     = None,
  private val _name:                      Option[String]                            = None,
  private val _sendBufferSize:            Option[Int]                               = None,
  private val _recvBufferSize:            Option[Int]                               = None,
  private val _bindTo:                    Option[SocketAddress]                     = None,
  private val _logger:                    Option[Logger]                            = None,
  private val _tls:                       Option[(String, String)]                  = None,
  private val _startTls:                  Boolean                                   = false,
  private val _channelFactory:            ReferenceCountedChannelFactory            = ServerBuilder.defaultChannelFactory,
  private val _maxConcurrentRequests:     Option[Int]                               = None,
  private val _hostConnectionMaxIdleTime: Option[Duration]                          = None,
  private val _hostConnectionMaxLifeTime: Option[Duration]                          = None,
  private val _requestTimeout:            Option[Duration]                          = None,
  private val _readTimeout:               Option[Duration]                          = None,
  private val _writeCompletionTimeout:    Option[Duration]                          = None,
  private val _traceReceiver:             TraceReceiver                             = new NullTraceReceiver)
>>>>>>> b60a10d2
{
  /**
   * The Scala compiler errors if the case class members don't have underscores.
   * Nevertheless, we want a friendly public API so we create delegators without
   * underscores.
   */
  val codec                     = _codec
  val statsReceiver             = _statsReceiver
  val name                      = _name
  val sendBufferSize            = _sendBufferSize
  val recvBufferSize            = _recvBufferSize
  val bindTo                    = _bindTo
  val logger                    = _logger
  val tls                       = _tls
  val startTls                  = _startTls
  val channelFactory            = _channelFactory
  val maxConcurrentRequests     = _maxConcurrentRequests
  val hostConnectionMaxIdleTime = _hostConnectionMaxIdleTime
  val hostConnectionMaxLifeTime = _hostConnectionMaxIdleTime
  val requestTimeout            = _requestTimeout
  val readTimeout               = _readTimeout
  val writeCompletionTimeout    = _writeCompletionTimeout
  val traceReceiver             = _traceReceiver

  def toMap = Map(
    "codec"                     -> _codec,
    "statsReceiver"             -> _statsReceiver,
    "name"                      -> _name,
    "sendBufferSize"            -> _sendBufferSize,
    "recvBufferSize"            -> _recvBufferSize,
    "bindTo"                    -> _bindTo,
    "logger"                    -> _logger,
    "tls"                       -> _tls,
    "startTls"                  -> Some(_startTls),
    "channelFactory"            -> Some(_channelFactory),
    "maxConcurrentRequests"     -> _maxConcurrentRequests,
    "hostConnectionMaxIdleTime" -> _hostConnectionMaxIdleTime,
    "hostConnectionMaxLifeTime" -> _hostConnectionMaxLifeTime,
    "requestTimeout"            -> _requestTimeout,
    "readTimeout"               -> _readTimeout,
    "writeCompletionTimeout"    -> _writeCompletionTimeout,
    "traceReceiver"             -> Some(_traceReceiver)
  )

  override def toString = {
    "ServerConfig(%s)".format(
      toMap flatMap {
        case (k, Some(v)) =>
          Some("%s=%s".format(k, v))
        case _ =>
          None
      } mkString(", "))
  }

  def assertValid() {
    _codec.getOrElse {
      throw new IncompleteSpecification("No codec was specified")
    }
    _bindTo.getOrElse {
      throw new IncompleteSpecification("No port was specified")
    }
  }
}

/**
 * A handy Builder for constructing Servers (i.e., binding Services to a port).
 * This class is subclassable. Override copy() and build() to do your own
 * dirty work.
 */
class ServerBuilder[Req, Rep](val config: ServerConfig[Req, Rep]) {
  import ServerBuilder._

  def this() = this(new ServerConfig)

  override def toString() = "ServerBuilder(%s)".format(config.toString)

  protected def copy[Req1, Rep1](config: ServerConfig[Req1, Rep1]) =
    new ServerBuilder(config)

  def codec[Req1, Rep1](codec: Codec[Req1, Rep1]) =
    copy(config.copy(_codec = Some(codec)))

  def reportTo(receiver: StatsReceiver) =
    copy(config.copy(_statsReceiver = Some(receiver)))

  def name(value: String) =
    copy(config.copy(_name = Some(value)))

  def sendBufferSize(value: Int) =
    copy(config.copy(_sendBufferSize = Some(value)))

  def recvBufferSize(value: Int) =
    copy(config.copy(_recvBufferSize = Some(value)))

  def bindTo(address: SocketAddress) =
    copy(config.copy(_bindTo = Some(address)))

  def channelFactory(cf: ReferenceCountedChannelFactory) =
    copy(config.copy(_channelFactory = cf))

  def logger(logger: Logger) =
    copy(config.copy(_logger = Some(logger)))

  def tls(certificatePath: String, keyPath: String) =
<<<<<<< HEAD
    copy(_tls = Some(Ssl.server(certificatePath, keyPath)))
=======
    copy(config.copy(_tls = Some((certificatePath, keyPath))))
>>>>>>> b60a10d2

  def startTls(value: Boolean) =
    copy(config.copy(_startTls = true))

  def maxConcurrentRequests(max: Int) =
    copy(config.copy(_maxConcurrentRequests = Some(max)))

  def hostConnectionMaxIdleTime(howlong: Duration) =
    copy(config.copy(_hostConnectionMaxIdleTime = Some(howlong)))

  def hostConnectionMaxLifeTime(howlong: Duration) =
    copy(config.copy(_hostConnectionMaxLifeTime = Some(howlong)))

  def requestTimeout(howlong: Duration) =
    copy(config.copy(_requestTimeout = Some(howlong)))

  def readTimeout(howlong: Duration) =
    copy(config.copy(_readTimeout = Some(howlong)))

  def writeCompletionTimeout(howlong: Duration) =
    copy(config.copy(_writeCompletionTimeout = Some(howlong)))

  def traceReceiver(receiver: TraceReceiver) =
    copy(config.copy(_traceReceiver = receiver))

  /**
   * Construct the Server, given the provided Service.
   */
  def build(service: Service[Req, Rep]): Server = build(() => service)

  /**
   * Construct the Server, given the provided ServiceFactory. This
   * is useful if the protocol is stateful (e.g., requires authentication
   * or supports transactions).
   */
  def build(serviceFactory: () => Service[Req, Rep]): Server = {
    config.assertValid()

    val scopedStatsReceiver =
      config.statsReceiver map { sr => config.name map (sr.scope(_)) getOrElse sr }

    val codec = config.codec.get

    val cf = config.channelFactory
    cf.acquire()
    val bs = new ServerBootstrap(new ChannelFactoryToServerChannelFactory(cf))

    bs.setOption("tcpNoDelay", true)
    // bs.setOption("soLinger", 0) // XXX: (TODO)
    bs.setOption("reuseAddress", true)
    config.sendBufferSize foreach { s => bs.setOption("sendBufferSize", s) }
    config.recvBufferSize foreach { s => bs.setOption("receiveBufferSize", s) }

    // TODO: we need something akin to a max queue depth.
    val queueingChannelHandlerAndGauges =
      config.maxConcurrentRequests map { maxConcurrentRequests =>
        val semaphore = new AsyncSemaphore(maxConcurrentRequests)
        val gauges = scopedStatsReceiver.toList flatMap { sr =>
          sr.addGauge("request_concurrency") {
            maxConcurrentRequests - semaphore.numPermitsAvailable
          } :: sr.addGauge("request_queue_size") {
            semaphore.numWaiters
          } :: Nil
        }

        (new ChannelSemaphoreHandler(semaphore), gauges)
      }

    val queueingChannelHandler = queueingChannelHandlerAndGauges map { case (q, _) => q }
    val gauges = queueingChannelHandlerAndGauges.toList flatMap { case (_, g) => g }

    trait ChannelHandle {
      def drain(): Future[Unit]
      def close()
    }

    val channels = new HashSet[ChannelHandle]

    // We share some filters & handlers for cumulative stats.
    val statsFilter                = scopedStatsReceiver map { new StatsFilter[Req, Rep](_) }
    val channelStatsHandler        = scopedStatsReceiver map { new ChannelStatsHandler(_) }
    val channelRequestStatsHandler = scopedStatsReceiver map { new ChannelRequestStatsHandler(_) }

    bs.setPipelineFactory(new ChannelPipelineFactory {
      def getPipeline = {
        val pipeline = codec.serverPipelineFactory.getPipeline

        config.logger foreach { logger =>
          pipeline.addFirst(
            "channelLogger", ChannelSnooper(config.name getOrElse "server")(logger.info))
        }

        channelStatsHandler foreach { handler =>
          pipeline.addFirst("channelStatsHandler", handler)
        }

        // XXX/TODO: add stats for both read & write completion
        // timeouts.

        // Note that the timeout is *after* request decoding. This
        // prevents death from clients trying to DoS by slowly
        // trickling in bytes to our (accumulating) codec.
        config.readTimeout foreach { howlong =>
          val (timeoutValue, timeoutUnit) = howlong.inTimeUnit
          pipeline.addLast(
            "readTimeout",
            new ReadTimeoutHandler(Timer.defaultNettyTimer, timeoutValue, timeoutUnit))
        }

        config.writeCompletionTimeout foreach { howlong =>
          pipeline.addLast(
            "writeCompletionTimeout",
            new WriteCompletionTimeoutHandler(Timer.default, howlong))
        }

        var sslEngine: SSLEngine = null

        // SSL comes first so that ChannelSnooper gets plaintext
<<<<<<< HEAD
        _tls foreach { ctx: SSLContext =>
          sslEngine = ctx.createSSLEngine()
          sslEngine.setUseClientMode(false)
          sslEngine.setEnableSessionCreation(true)

          pipeline.addFirst("sslCipherAttribution", new SslCipherAttributionHandler(sslEngine))
          pipeline.addFirst("ssl", new SslHandler(sslEngine, _startTls))
=======
        config.tls foreach { case (certificatePath, keyPath) =>
          val sslEngine = Ssl.server(certificatePath, keyPath).createSSLEngine()
          sslEngine.setUseClientMode(false)
          sslEngine.setEnableSessionCreation(true)

          pipeline.addFirst("ssl", new SslHandler(sslEngine, config.startTls))
>>>>>>> b60a10d2
        }

        // Serialization keeps the codecs honest.
        pipeline.addLast("requestSerializing", new ChannelSemaphoreHandler(new AsyncSemaphore(1)))

        // Add this after the serialization to get an accurate request
        // count.
        channelRequestStatsHandler foreach { handler =>
          pipeline.addFirst("channelRequestStatsHandler", handler)
        }

        // Add the (shared) queueing handler *after* request
        // serialization as it assumes one outstanding request per
        // channel.
        queueingChannelHandler foreach { pipeline.addLast("queue", _) }

        // Compose the service stack.
        var service = codec.wrapServerChannel(serviceFactory())

        statsFilter foreach { sf =>
          service = sf andThen service
        }

        // We add the idle time after the codec. This ensures that a
        // client couldn't DoS us by sending lots of little messages
        // that don't produce a request object for some time. In other
        // words, the idle time refers to the idle time from the view
        // of the protocol.

        // TODO: can we share closing handler instances with the
        // channelHandler?

        val closingHandler = new ChannelClosingHandler
        pipeline.addLast("closingHandler", closingHandler)

        if (config.hostConnectionMaxIdleTime.isDefined || config.hostConnectionMaxLifeTime.isDefined) {
          service = new ExpiringService(service, config.hostConnectionMaxIdleTime, config.hostConnectionMaxLifeTime) {
            override def didExpire() { closingHandler.close() }
          }
        }

        config.requestTimeout foreach { duration =>
          service = (new TimeoutFilter(duration)) andThen service
        }

        // This has to go last (ie. first in the stack) so that
        // protocol-specific trace support can override our generic
        // one here.
        service = (new TracingFilter(config.traceReceiver)) andThen service

        // Register the channel so we can wait for them for a
        // drain. We close the socket but wait for all handlers to
        // complete (to drain them individually.)  Note: this would be
        // complicated by the presence of pipelining.
        val channelHandler = new ServiceToChannelHandler(
          service, scopedStatsReceiver getOrElse NullStatsReceiver)

        val handle = new ChannelHandle {
          def close() =
            channelHandler.close()
          def drain() = {
            channelHandler.drain()
            channelHandler.onShutdown
          }
        }

        channels.synchronized { channels += handle }
        channelHandler.onShutdown ensure {
          channels.synchronized {
            channels.remove(handle)
          }
        }

        pipeline.addLast("channelHandler", channelHandler)
        pipeline
      }
    })

    val serverChannel = bs.bind(config.bindTo.get)
    Timer.default.acquire()
    new Server {
      def close(timeout: Duration = Duration.MaxValue) = {
        // According to NETTY-256, the following sequence of operations
        // has no race conditions.
        //
        //   - close the server socket  (awaitUninterruptibly)
        //   - close all open channels  (awaitUninterruptibly)
        //   - releaseExternalResources
        //
        // We modify this a little bit, to allow for graceful draining,
        // closing open channels only after the grace period.
        //
        // The next step here is to do a half-closed socket: we want to
        // suspend reading, but not writing to a socket.  This may be
        // important for protocols that do any pipelining, and may
        // queue in their codecs.

        // On cursory inspection of the relevant Netty code, this
        // should never block (it is little more than a close() syscall
        // on the FD).
        serverChannel.close().awaitUninterruptibly()

        // At this point, no new channels may be created.
        val joined = Future.join(channels.synchronized { channels toArray } map { _.drain() })

        // Wait for all channels to shut down.
        joined.get(timeout)

        // Force close any remaining connections. Don't wait for
        // success. Buffer channels into an array to avoid
        // deadlocking.
        channels.synchronized { channels toArray } foreach { _.close() }

        // Release any gauges we've created.
        gauges foreach { _.remove() }

        bs.releaseExternalResources()
        Timer.default.stop()
      }

      override def toString = "Server(%s)".format(config.toString)
    }
  }
}<|MERGE_RESOLUTION|>--- conflicted
+++ resolved
@@ -6,10 +6,7 @@
 import java.util.concurrent.Executors
 import java.util.logging.Logger
 import java.net.SocketAddress
-<<<<<<< HEAD
 import javax.net.ssl.{SSLContext, SSLEngine}
-=======
->>>>>>> b60a10d2
 
 import org.jboss.netty.bootstrap.ServerBootstrap
 import org.jboss.netty.channel._
@@ -58,25 +55,6 @@
 /**
  * A configuration object that represents what shall be built.
  */
-<<<<<<< HEAD
-case class ServerBuilder[Req, Rep](
-  private val _codec: Option[Codec[Req, Rep]],
-  private val _statsReceiver: Option[StatsReceiver],
-  private val _name: Option[String],
-  private val _sendBufferSize: Option[Int],
-  private val _recvBufferSize: Option[Int],
-  private val _bindTo: Option[SocketAddress],
-  private val _logger: Option[Logger],
-  private val _tls: Option[SSLContext],
-  private val _startTls: Boolean,
-  private val _channelFactory: Option[ReferenceCountedChannelFactory],
-  private val _maxConcurrentRequests: Option[Int],
-  private val _hostConnectionMaxIdleTime: Option[Duration],
-  private val _requestTimeout: Option[Duration],
-  private val _readTimeout: Option[Duration],
-  private val _writeCompletionTimeout: Option[Duration],
-  private val _traceReceiver: TraceReceiver)
-=======
 final case class ServerConfig[Req, Rep](
   private val _codec:                     Option[Codec[Req, Rep]]                   = None,
   private val _statsReceiver:             Option[StatsReceiver]                     = None,
@@ -85,7 +63,7 @@
   private val _recvBufferSize:            Option[Int]                               = None,
   private val _bindTo:                    Option[SocketAddress]                     = None,
   private val _logger:                    Option[Logger]                            = None,
-  private val _tls:                       Option[(String, String)]                  = None,
+  private val _tls:                       Option[SSLContext]                        = None,
   private val _startTls:                  Boolean                                   = false,
   private val _channelFactory:            ReferenceCountedChannelFactory            = ServerBuilder.defaultChannelFactory,
   private val _maxConcurrentRequests:     Option[Int]                               = None,
@@ -95,7 +73,6 @@
   private val _readTimeout:               Option[Duration]                          = None,
   private val _writeCompletionTimeout:    Option[Duration]                          = None,
   private val _traceReceiver:             TraceReceiver                             = new NullTraceReceiver)
->>>>>>> b60a10d2
 {
   /**
    * The Scala compiler errors if the case class members don't have underscores.
@@ -200,11 +177,7 @@
     copy(config.copy(_logger = Some(logger)))
 
   def tls(certificatePath: String, keyPath: String) =
-<<<<<<< HEAD
-    copy(_tls = Some(Ssl.server(certificatePath, keyPath)))
-=======
-    copy(config.copy(_tls = Some((certificatePath, keyPath))))
->>>>>>> b60a10d2
+    copy(config.copy(_tls = Some(Ssl.server(certificatePath, keyPath))))
 
   def startTls(value: Boolean) =
     copy(config.copy(_startTls = true))
@@ -320,10 +293,8 @@
             new WriteCompletionTimeoutHandler(Timer.default, howlong))
         }
 
+        // SSL comes first so that ChannelSnooper gets plaintext
         var sslEngine: SSLEngine = null
-
-        // SSL comes first so that ChannelSnooper gets plaintext
-<<<<<<< HEAD
         _tls foreach { ctx: SSLContext =>
           sslEngine = ctx.createSSLEngine()
           sslEngine.setUseClientMode(false)
@@ -331,14 +302,6 @@
 
           pipeline.addFirst("sslCipherAttribution", new SslCipherAttributionHandler(sslEngine))
           pipeline.addFirst("ssl", new SslHandler(sslEngine, _startTls))
-=======
-        config.tls foreach { case (certificatePath, keyPath) =>
-          val sslEngine = Ssl.server(certificatePath, keyPath).createSSLEngine()
-          sslEngine.setUseClientMode(false)
-          sslEngine.setEnableSessionCreation(true)
-
-          pipeline.addFirst("ssl", new SslHandler(sslEngine, config.startTls))
->>>>>>> b60a10d2
         }
 
         // Serialization keeps the codecs honest.
